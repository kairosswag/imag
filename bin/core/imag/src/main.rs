//
// imag - the personal information management suite for the commandline
// Copyright (C) 2015-2018 Matthias Beyer <mail@beyermatthias.de> and contributors
//
// This library is free software; you can redistribute it and/or
// modify it under the terms of the GNU Lesser General Public
// License as published by the Free Software Foundation; version
// 2.1 of the License.
//
// This library is distributed in the hope that it will be useful,
// but WITHOUT ANY WARRANTY; without even the implied warranty of
// MERCHANTABILITY or FITNESS FOR A PARTICULAR PURPOSE.  See the GNU
// Lesser General Public License for more details.
//
// You should have received a copy of the GNU Lesser General Public
// License along with this library; if not, write to the Free Software
// Foundation, Inc., 51 Franklin Street, Fifth Floor, Boston, MA  02110-1301  USA
//

#![deny(
    non_camel_case_types,
    non_snake_case,
    path_statements,
    trivial_numeric_casts,
    unstable_features,
    unused_allocation,
    unused_import_braces,
    unused_imports,
    unused_must_use,
    unused_mut,
    unused_qualifications,
    while_true,
)]

extern crate clap;
#[macro_use] extern crate log;
extern crate walkdir;
extern crate toml;
extern crate toml_query;

#[macro_use] extern crate libimagrt;
extern crate libimagerror;

use std::env;
use std::process::exit;
use std::process::Command;
use std::process::Stdio;
use std::io::ErrorKind;
use std::io::{stdout, Stdout, Write};
use std::collections::BTreeMap;
use std::path::PathBuf;

use walkdir::WalkDir;
use clap::{Arg, ArgMatches, AppSettings, SubCommand};
use toml::Value;
use toml_query::read::TomlValueReadExt;

use libimagrt::runtime::Runtime;
use libimagrt::spec::CliSpec;
use libimagerror::io::ToExitCode;
use libimagerror::exit::ExitUnwrap;
use libimagerror::trace::trace_error;
use libimagrt::configuration::InternalConfiguration;

/// Returns the helptext, putting the Strings in cmds as possible
/// subcommands into it
fn help_text(cmds: Vec<String>) -> String {
    format!(r#"

     _
    (_)_ __ ___   __ _  __ _
    | | '_ \` _ \/ _\`|/ _\`|
    | | | | | | | (_| | (_| |
    |_|_| |_| |_|\__,_|\__, |
                       |___/
    -------------------------

    Usage: imag [--version | --versions | -h | --help] <command> <args...>

    imag - the personal information management suite for the commandline

    imag is a PIM suite for the commandline. It consists of several commands,
    called "modules". Each module implements one PIM aspect and all of these
    modules can be used independently.

    Available commands:

    {imagbins}

    Call a command with 'imag <command> <args>'
    Each command can be called with "--help" to get the respective helptext.

    Please visit https://github.com/matthiasbeyer/imag to view the source code,
    follow the development of imag or maybe even contribute to imag.

    imag is free software. It is released under the terms of LGPLv2.1

    (c) 2015-2018 Matthias Beyer and contributors"#,
        imagbins = cmds
            .into_iter()
            .map(|cmd| format!("\t{}\n", cmd))
            .fold(String::new(), |s, c| {
                let s = s + c.as_str();
                s
            }))
}

/// Returns the list of imag-* executables found in $PATH
fn get_commands(out: &mut Stdout) -> Vec<String> {
    let mut v = match env::var("PATH") {
        Err(e) => {
            let _ = writeln!(out, "PATH error: {:?}", e)
                .to_exit_code()
                .unwrap_or_exit();
            exit(1)
        },

        Ok(path) => path
            .split(":")
            .flat_map(|elem| {
                WalkDir::new(elem)
                    .max_depth(1)
                    .into_iter()
                    .filter(|path| match *path {
                        Ok(ref p) => p.file_name().to_str().map_or(false, |f| f.starts_with("imag-")),
                        Err(_)    => false,
                    })
                    .filter_map(Result::ok)
                    .filter_map(|path| path
                        .file_name()
                       .to_str()
                       .and_then(|s| s.splitn(2, "-").nth(1).map(String::from))
                    )
            })
            .collect::<Vec<String>>()
    };

    v.sort();
    v
}


fn main() {
    // Initialize the Runtime and build the CLI
    let appname  = "imag";
    let version  = make_imag_version!();
    let about    = "imag - the PIM suite for the commandline";
    let mut out  = stdout();
    let commands = get_commands(&mut out);
    let helptext = help_text(commands.clone());
    let mut app  = Runtime::get_default_cli_builder(appname, &version, about)
        .settings(&[AppSettings::AllowExternalSubcommands, AppSettings::ArgRequiredElseHelp])
        .arg(Arg::with_name("version")
             .long("version")
             .takes_value(false)
             .required(false)
             .multiple(false)
             .help("Get the version of imag"))
        .arg(Arg::with_name("versions")
             .long("versions")
             .takes_value(false)
             .required(false)
             .multiple(false)
             .help("Get the versions of the imag commands"))
        .subcommand(SubCommand::with_name("help").help("Show help"))
        .after_help(helptext.as_str());

    let long_help = {
        let mut v = vec![];
        if let Err(e) = app.write_long_help(&mut v) {
            eprintln!("Error: {:?}", e);
            exit(1);
        }
        String::from_utf8(v).unwrap_or_else(|_| { eprintln!("UTF8 Error"); exit(1) })
    };
    {
        let print_help = app.clone().get_matches().subcommand_name().map(|h| h == "help").unwrap_or(false);
        if print_help {
            let _ = writeln!(out, "{}", long_help)
                .to_exit_code()
                .unwrap_or_exit();
            exit(0)
        }
    }

    let enable_logging = app.enable_logging();
    let matches = app.matches();

    let rtp = ::libimagrt::runtime::get_rtp_match(&matches);
    let configpath = matches
        .value_of(Runtime::arg_config_name())
        .map_or_else(|| rtp.clone(), PathBuf::from);
    debug!("Config path = {:?}", configpath);
    let config = ::libimagrt::configuration::fetch_config(&configpath)
        .unwrap_or_else(|e| {
            trace_error(&e);
            exit(1)
        });

    if enable_logging {
        Runtime::init_logger(&matches, config.as_ref())
    }

    debug!("matches: {:?}", matches);

    // Begin checking for arguments

    if matches.is_present("version") {
        debug!("Showing version");
        let _ = writeln!(out, "imag {}", env!("CARGO_PKG_VERSION"))
            .to_exit_code()
            .unwrap_or_exit();
        exit(0);
    }

    if matches.is_present("versions") {
        debug!("Showing versions");
        commands
            .iter()
            .map(|command| {
                match Command::new(format!("imag-{}", command))
                    .stdin(::std::process::Stdio::inherit())
                    .stdout(::std::process::Stdio::piped())
                    .stderr(::std::process::Stdio::inherit())
                    .arg("--version")
                    .output()
                    .map(|v| v.stdout)
                {
                    Ok(s) => match String::from_utf8(s) {
                        Ok(s) => format!("{:15} -> {}", command, s),
                        Err(e) => format!("UTF8 Error while working with output of imag{}: {:?}", command, e),
                    },
                    Err(e) => format!("Failed calling imag-{} -> {:?}", command, e),
                }
            })
            .fold((), |_, line| {
                // The amount of newlines may differ depending on the subprocess
                let _ = writeln!(out, "{}", line.trim())
                    .to_exit_code()
                    .unwrap_or_exit();
            });

        exit(0);
    }

    let aliases = match fetch_aliases(config.as_ref()) {
        Ok(aliases) => aliases,
        Err(e)      => {
            let _ = writeln!(out, "Error while fetching aliases from configuration file")
                .to_exit_code()
                .unwrap_or_exit();
            debug!("Error = {:?}", e);
            let _ = writeln!(out, "Aborting")
                .to_exit_code()
                .unwrap_or_exit();
            exit(1);
        }
    };

    // Matches any subcommand given
    match matches.subcommand() {
        (subcommand, Some(scmd)) => {
            // Get all given arguments and further subcommands to pass to
            // the imag-<> binary
            // Providing no arguments is OK, and is therefore ignored here
            let mut subcommand_args : Vec<String> = match scmd.values_of("") {
                Some(values) => values.map(String::from).collect(),
                None => Vec::new()
            };

            debug!("Processing forwarding of commandline arguments");
            forward_commandline_arguments(&matches, &mut subcommand_args);

            let subcommand = String::from(subcommand);
            let subcommand = aliases.get(&subcommand).cloned().unwrap_or(subcommand);

            debug!("Calling 'imag-{}' with args: {:?}", subcommand, subcommand_args);

            // Create a Command, and pass it the gathered arguments
            match Command::new(format!("imag-{}", subcommand))
                .stdin(Stdio::inherit())
                .stdout(Stdio::inherit())
                .stderr(Stdio::inherit())
                .args(&subcommand_args[..])
                .spawn()
                .and_then(|mut c| c.wait())
            {
                Ok(exit_status) => {
                    if !exit_status.success() {
                        debug!("imag-{} exited with non-zero exit code: {:?}", subcommand, exit_status);
                        eprintln!("imag-{} exited with non-zero exit code", subcommand);
                        exit(exit_status.code().unwrap_or(1));
                    }
                    debug!("Successful exit!");
                },

                Err(e) => {
                    debug!("Error calling the subcommand");
                    match e.kind() {
                        ErrorKind::NotFound => {
                            let _ = writeln!(out, "No such command: 'imag-{}'", subcommand)
                                .to_exit_code()
                                .unwrap_or_exit();
                            let _ = writeln!(out, "See 'imag --help' for available subcommands")
                                .to_exit_code()
                                .unwrap_or_exit();
                            exit(1);
                        },
                        ErrorKind::PermissionDenied => {
                            let _ = writeln!(out, "No permission to execute: 'imag-{}'", subcommand)
                                .to_exit_code()
                                .unwrap_or_exit();
                            exit(1);
                        },
                        _ => {
                            let _ = writeln!(out, "Error spawning: {:?}", e)
                                .to_exit_code()
                                .unwrap_or_exit();
                            exit(1);
                        }
                    }
                }
            }
        },
        // Calling for example 'imag --versions' will lead here, as this option does not exit.
        // There's nothing to do in such a case
        _ => {},
    }
}

fn fetch_aliases(config: Option<&Value>) -> Result<BTreeMap<String, String>, String> {
    let cfg   = config.ok_or_else(|| String::from("No configuration found"))?;
    let value = cfg
        .read("imag.aliases")
        .map_err(|_| String::from("Reading from config failed"));

    match value? {
        None                         => Ok(BTreeMap::new()),
        Some(&Value::Table(ref tbl)) => {
            let mut alias_mappings = BTreeMap::new();

            for (k, v) in tbl {
                match v {
                    &Value::String(ref alias)      => {
                        alias_mappings.insert(alias.clone(), k.clone());
                    },
                    &Value::Array(ref aliases) => {
                        for alias in aliases {
                            match alias {
                                &Value::String(ref s) => {
                                    alias_mappings.insert(s.clone(), k.clone());
                                },
                                _ => {
                                    let e = format!("Not all values are a String in 'imag.aliases.{}'", k);
                                    return Err(e);
                                }
                            }
                        }
                    },

                    _ => {
                        let msg = format!("Type Error: 'imag.aliases.{}' is not a table or string", k);
                        return Err(msg);
                    },
                }
            }

            Ok(alias_mappings)
        },

        Some(_) => Err(String::from("Type Error: 'imag.aliases' is not a table")),
    }
}

fn forward_commandline_arguments(m: &ArgMatches, scmd: &mut Vec<String>) {
    let push = |flag: Option<&str>, val_name: &str, m: &ArgMatches, v: &mut Vec<String>| {
<<<<<<< HEAD
        debug!("Push({flag:?}, {val_name:?}, {matches:?}, {v:?}",
               flag = flag, val_name = val_name, matches = m, v = v);

        let _ = m
            .value_of(val_name)
            .map(|val| {
                let flag = format!("--{}", flag.unwrap_or(val_name));
                v.insert(0, String::from(val));
                v.insert(0, flag);
            });
=======
        if m.is_present(val_name) {
            let _ = m
                .value_of(val_name)
                .map(|val| {
                    debug!("Found '{:?}' = {:?}", val_name, val);
                    let flag = format!("--{}", flag.unwrap_or(val_name));
                    v.insert(0, String::from(val));
                    v.insert(0, flag);
                })
                .unwrap_or_else(|| {
                    let flag = format!("--{}", flag.unwrap_or(val_name));
                    v.insert(0, flag);
                });
        }
>>>>>>> 25ee6f2c
    };

    push(Some("verbose"),
         Runtime::arg_verbosity_name(), m , scmd);

    push(Some("debug"),
         Runtime::arg_debugging_name(), m , scmd);

    push(Some("no-color"),
         Runtime::arg_no_color_output_name(), m , scmd);

    push(Some("config"),
         Runtime::arg_config_name(), m , scmd);

    push(Some("override-config"),
         Runtime::arg_config_override_name(), m , scmd);

    push(Some("rtp"),
         Runtime::arg_runtimepath_name(), m , scmd);

    push(Some("store"),
         Runtime::arg_storepath_name(), m , scmd);

    push(Some("editor"),
         Runtime::arg_editor_name(), m , scmd);

    push(None , Runtime::arg_logdest_name()                         , m , scmd);

}
<|MERGE_RESOLUTION|>--- conflicted
+++ resolved
@@ -374,18 +374,9 @@
 
 fn forward_commandline_arguments(m: &ArgMatches, scmd: &mut Vec<String>) {
     let push = |flag: Option<&str>, val_name: &str, m: &ArgMatches, v: &mut Vec<String>| {
-<<<<<<< HEAD
         debug!("Push({flag:?}, {val_name:?}, {matches:?}, {v:?}",
                flag = flag, val_name = val_name, matches = m, v = v);
 
-        let _ = m
-            .value_of(val_name)
-            .map(|val| {
-                let flag = format!("--{}", flag.unwrap_or(val_name));
-                v.insert(0, String::from(val));
-                v.insert(0, flag);
-            });
-=======
         if m.is_present(val_name) {
             let _ = m
                 .value_of(val_name)
@@ -400,7 +391,6 @@
                     v.insert(0, flag);
                 });
         }
->>>>>>> 25ee6f2c
     };
 
     push(Some("verbose"),
