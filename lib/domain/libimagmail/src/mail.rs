--- conflicted
+++ resolved
@@ -80,12 +80,8 @@
 
     /// Opens a mail by the passed hash
     pub fn open<S: AsRef<str>>(store: &Store, hash: S) -> Result<Option<Mail>> {
-<<<<<<< HEAD
+        debug!("Opening Mail by Hash");
         store.get_by_hash(String::from(hash.as_ref()))
-=======
-        debug!("Opening Mail by Hash");
-        Ref::get_by_hash(store, String::from(hash.as_ref()))
->>>>>>> 9094c22a
             .map_err_into(MEK::FetchByHashError)
             .map_err_into(MEK::FetchError)
             .and_then(|o| match o {
@@ -96,14 +92,8 @@
     }
 
     /// Implement me as TryFrom as soon as it is stable
-<<<<<<< HEAD
     pub fn from_fle(fle: FileLockEntry<'a>) -> Result<Mail<'a>> {
         fle.fs_file()
-=======
-    pub fn from_ref(r: Ref<'a>) -> Result<Mail> {
-        debug!("Building Mail object from Ref: {:?}", r);
-        r.fs_file()
->>>>>>> 9094c22a
             .map_err_into(MEK::RefHandlingError)
             .and_then(|path| File::open(path).map_err_into(MEK::IOError))
             .and_then(|mut file| {
