--- conflicted
+++ resolved
@@ -17,25 +17,10 @@
 // Foundation, Inc., 51 Franklin Street, Fifth Floor, Boston, MA  02110-1301  USA
 //
 
-<<<<<<< HEAD
 error_chain! {
     types {
         TodoError, TodoErrorKind, ResultExt, Result;
     }
-=======
-generate_error_module!(
-    generate_error_types!(TodoError, TodoErrorKind,
-        ConversionError     => "Conversion Error",
-        StoreError          => "Store Error",
-        StoreIdError        => "Store Id handling error",
-        ImportError         => "Error importing",
-        UTF8Error           => "Encountered non-UTF8 characters while reading input",
-        HeaderFieldMissing  => "Header field missing",
-        HeaderTypeError     => "Header field type error",
-        UuidParserError     => "Uuid parser error"
-    );
-);
->>>>>>> 6d1dab31
 
     errors {
         ConversionError     {
@@ -63,5 +48,19 @@
             display("Encountered non-UTF8 characters while reading input")
         }
 
+        HeaderFieldMissing {
+            description("Header field missing")
+            display("Header field missing")
+        }
+
+        HeaderTypeError {
+            description("Header field type error")
+            display("Header field type error")
+        }
+
+        UuidParserError {
+            description("Uuid parser error")
+            display("Uuid parser error")
+        }
     }
 }
